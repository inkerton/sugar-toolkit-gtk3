--- conflicted
+++ resolved
@@ -1,9 +1,6 @@
-<<<<<<< HEAD
-* Presence Service monitor in dev console (smcv)
-=======
 * Activity launching now timeout after 120 seconds. (marco)
 * Add timeout arg to sugar.datastore.Datastore. (tomeu)
->>>>>>> 0e45b8fc
+* Presence Service monitor in dev console (smcv)
 * Turn off logging by default.  Logs may be re-enabled on a per-module basis
   by adding environment variables like SHELL_DEBUG and RECORD_DEBUG to
   the sugar environment
