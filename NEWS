--- conflicted
+++ resolved
@@ -1,12 +1,10 @@
-<<<<<<< HEAD
 * Turn off logging by default.  Logs may be re-enabled on a per-module basis
   by adding environment variables like SHELL_DEBUG and RECORD_DEBUG to
   the sugar environment
-=======
+
 Snapshot 088c7612e3
 
 * Don't follow the cursor when expanding to secondary palette. (marco)
->>>>>>> 8caaafcd
 * #2370 Update spanish translation. (marco)
 * #2014 Add icons in the share dropdown in activities. (marco)
 
