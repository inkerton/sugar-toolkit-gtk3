<<<<<<< HEAD
* #4428 Revert to the trial-3 frame behavior (marco)
=======
* Initial push for the sugar control panel (erikos)
* #4358: pydoc strings for sugar.activity.Activity
>>>>>>> 18f9a0ef

Snapshot 176262f2e9

* Added morgs NotifyAlert (timed one button alert) to the alert api (erikos)

Snapshot fdb4e49b14

* Save journal files on nand, not tmpfs (tomeu)

Snapshot 3bae39c06c

* Make <alt> keybindings work again (marco)

Snapshot 606346b18c

* #4238: Handle double BuddyLeft in handle tracking in sugar.presence (morgs)

Snapshot 57402cf309

* Add new keybindings (Ctrl+Q, Ctrl+escape) for close activity (erikos)
* Add a keybinding (alt+space) to activity window to hide/show tray (erikos)

Snapshot efd0bbd326

* Add support to be able to remove an alert which is not the top 
one on the queue (erikos)
* Fullscreen support (hide toolbar and tray) and tray support in activity 
window (erikos)

Snapshot b023dd17a2

* Fix a crash in the emulator (marco)

Snapshot 276e1ee517

* #4266 Avoid misleading warning every time an activity starts (smcv)
* #4027 Try to make sugar.presence log messages less misleading (smcv)

Snapshot 24fbd1ce1c

* Fix the object chooser (marco)

Snapshot 3c7578577d

* Fix the shell service (marco)

Snapshot fa55b5af09

* Changed default spacing to 15px (from 8px) (benzea)
* Correct the height of the primary palette (benzea)
* Use double leading underscores for callback names to avoid name collisions (erikos)
 
Snapshot 34e2271833

* Activity launching fixes (marco)

Snapshot 6d2828e54e

* Code cleanups (marco)

Snapshot 1eb9932ab3

* sugar.presence tracking handles of buddies (morgs)
* Cleanup activity destruction (marco)
* Added TimeoutAlert (erikos)

Snapshot 29bc0a8a20

* Register to the school server from XO palette (marco)

Snapshot 05668dfad7

* First implementation of the alert bar #2822 and hooked it up 
  to the activity window (erikos)

Snapshot 9c5755d85a

* Put toolbars into event boxes so X fills the background correctly (benzea)

Snapshot 6c7c6a503b

* Activity launching refactoring. (marco)
* Improved logs. (marco)

Snapshot 143f9ac9c6

* Save activity previews to the datastore as binary png images. (tomeu)

Snapshot acca55e861

* #3905 Wait 3 seconds, rather than 3000, if NetworkManager doesn't respond
  (smcv)
* #3909 Cope with both dbus-python both before and after 0.82.2 (smcv)
* #3181 Show always myself in friendstray (erikos)
* #948 Fix passphrase encoding for some passphrases. (bertf)
* #948 Accept ascii passphrases for WEP networks. '$:1a2b3c4d' for hex keys,
  's:my passphrase' for 5 or 13 characters ascii passphrases, or just the plain
  key for ascii passphrases of any other length. (tomeu)
* #2477 Support dbus introspection in sugar-native-factory (bertf)
* #2674 Add arrows to hint about the frame corner activation (marco)
* #2665 Re-arrange device icons in a line at the bottom (marco)
* #3378 Support changes in activity scope (incomplete!) (smcv, marco)
* #3081, #3497, #3485 Fix palette sizing and widget placement (benzea)
* #2211 New XRestop interface style in Developer Console (edsiper)

Snapshot b8ce5083b7

* #3601 Always remove invites from the frame. (cassidy)

Snapshot b8ce5083b7

* #3560 Updated spanish translation. (marco)

Snapshot b8ce5083b7

* Handle the passing of the child of the toolitem to the WidgetInvoker in ToolInvoker, FrameWidgetInvoker (erikos) 
* #3293 Fix that several palettes are not hooked up to the same button (erikos)
* #3514 Remove invite when the activiy disappear from the mesh. (cassidy)
* #3003 Make image drags on the clipboard work consistently. (marco)

Snapshot 8ef6c57f8b

* #3478 Fix handling of non-default types. (bertf)

Snapshot 0a666e23cf

* #2977 Associate activity with his journal object if there is one. (marco)
* #3045 Fix clipboard palettes behavior. (marco)
* #2739 Make frame show on corners also after showing palettes. (marco)

Snapshot 47f473189e

* Fix typo so the removal of expanded activity bundles is complete. (tomeu)
* Don't disable the clipboard icons when they are still incomplete. (tomeu)
* #3053: Fix the distance between the clustered xos and the activity. (marco)
* Make the sizes of mesh icons match Eben spec. (marco)
* #3364: When joining an activity, pick up its sharing scope, so we don't
  try to re-share already shared activities in order to invite someone (smcv)

Snapshot 8b784a6223

* #3339 Add default mime types handler to the shell. (marco)
* #3143 Finish up the invite-only mode implementation. (marco)

Snapshot 79237f3114

* #2582 German translation. (fab)
* #2026 Fix the active flag when there are multiple toplevels. (marco)
* Fixed some issues with text objects in the clipboard. (tomeu)

Snapshot a1f5cece18

* Fix traceback on mesh disconnect command (dcbw)

Snapshot 6b6470ebcb

* #1260, #2664, #1542, #2985: Rework network UI bits to be more informative and
    increase granularity of mesh device control (dcbw)
* #2909: Make python activities more tolerant to missing metadata properties. (tomeu)
* #2653: Add audio/wav and audio/x-wav as Audio objects. (tomeu)
* Support moving of data files written to the datastore using standard Activity
  write_file() API (dcbw)

Snapshot c8700feccf

* Removing activity from donut when not the active and the last one (erikos)
* Fix when removing an item from the clipboard tray (erikos)
* #3085: Fixed XO icon in group view (erikos)
* #3856: support for content bundles (danw)

Snapshot d9a30c23ff

* #2960: Gray bottom border for Toolbox. (marco)
* #2164: Keybindings for buttons in intro sequence (erikos)

Snapshot 0ad6398cf1

* #3025: Make bundlebuilder work even if SUGAR_PREFIX is not set. (marco)
* #2896: Remove sugar.date module. (tomeu)

Snapshot 0b3f687749

* #3088: Fix style of zoom buttons palettes. (marco)
* Refactor activity share/join in Activity.__init__() to be clearer and cover
    all cases (dcbw)
* #2971: Fix palette flash when the mouse pointer leave the palete and go
    over the Invoker (marco)

Snapshot feb462d08d

* Don't allow removing system-installed activities. (tomeu)
* #3063: Make the 'Keep' button in the activity toolbar create a copy of the
  activity in the journal. Add a copy() method for activities to use. (tomeu)
* #3045: Fix issues with the clipboard icons and palettes. (tomeu)
* Get invites back to work in the UI. (marco)
* Get the title on activity palette in the mesh to work. (marco)

Snapshot e65fef5c79

* Support mutable name/tags in sugar.presence (smcv)
* Support invitations in sugar.presence (smcv)
* Add badges to infrastructure access points in mesh view (dcbw)
* Add palette to Wireless device on Home view showing channel (dcbw)

Snapshot 23ad88db0c

* #1986: Add Reboo option in Home View (edsiper)
* Re-share an activity when it gets launched from the journal if it was
    shared before (dcbw)
* Update to new tubes API (cassidy)

Snapshot 246ec1e4aa

* Update arabic translation. (khaled)
* Restore Icon's ability to load absolute file paths. (tomeu)
* #722 Show "charging" badge on battery. (danw)
* #2010 Remember state when scrubbing. (marco)

Snapshot d38cacfe2c

* Add icons to the activity ring palette. (danw)

Snapshot e83b98a8f6

* #2912: Improvements to GlibURLDownloader API (dcbw)
* #2299: Really fix buddy properties coming through as arrays of bytes (dcbw)

Snapshot b24a28a77d

* #2012: Fix palette position on the left frame panel. (marco)
* #2297: Make activity name translatable. (danw)
* #2695: Recognize text files as such. (tomeu)
* #2669: Add a border to the inner of the frame. (marco)
* #2703: Update macedonian translation. (ArangelAngov)
* #2543: Offer multiple activities for opening clipboard objects. (tomeu)

Snapshot d93122bf5e

* #2751 Add keybindings for max/min brightness/volume

Snapshot 040c94d181

* #2099 Tweak a color pair as requested by Walter. (marco)
* Draw an invoker that is connected with the palette for toolbuttons. (benzea)
* Fix traceback when reading in saved WPA2 network configs (dcbw)
* #2475 Retrieve correctly the file path for files in removable devices. (tomeu)
* #2119 If config is missing start intro. (marco)
* #2083 Fix centering of items in the spread box. (marco)
* #2486 In the intro screen name page enter goes to next page. (marco)
* #2570 Accept correctly image drops from Record.
* Add Greek translation. (simosx)
* #2564 Use the activity service name as the base name for translation files.
  (tomeu)
* Add WPA support (miguel, dcbw)
* Fix clipboard support for text from Browse. (tomeu)
* #2511 Fix journal entries background in the object chooser. (tomeu)
* Activity launching now timeout after 120 seconds. (marco)
* Add timeout arg to sugar.datastore.Datastore. (tomeu)
* Presence Service monitor in dev console (smcv)
* Turn off logging by default.  Logs may be re-enabled on a per-module basis
  by adding environment variables like SHELL_DEBUG and RECORD_DEBUG to
  the sugar environment

Snapshot 088c7612e3

* Don't follow the cursor when expanding to secondary palette. (marco)
* #2370 Update spanish translation. (marco)
* #2014 Add icons in the share dropdown in activities. (marco)

Snapshot 9ac5d38e90

* #2361 Ensure secondary palette state doesn't go out of screen. (marco)
* #2014 Use a combobox to represent activity network state. (marco)

Snapshot 4a924a8e5d

* #2399 Fix a bug which was preventing Write to start. (tomeu)
* #2052 Fix error in the developer console. (edsiper)

Snapshot 943c78ffa7

* #2323 Make combobox icons bigger when there is no text. (marco)
* Add option to GlibURLDownloader to download to specified file instead
  of tempfile (dcbw)

Snapshot 8ae99aaa87

* #2268 Allow removing downloads from the clipboard while in progress. (tomeu)
* #2240 Ensure activity uniquness in the shell. (marco)

Snapshot f6f3f2b520

* #2103 Use selection grey for progress in the browser entry. (marco)
* Fix opening downloads from the clipboard. (marco)

Snapshot 6b57baa075

* #2008 Place free views palettes at cursor. (marco)
* Actually handle multiple mime types (dcbw)
* Keep owner in the center in mesh view (dcbw)
* Suppress annoying warnings about unknown activities from the PS (dcbw)
* Don't close GlibTCPServer sockets prematurely (dcbw)

Snapshot 5212790236

* Fix initialization order of buddy class '_activities' member (dcbw)
* Update brazilian translation.
* Add polish translation.
* Add french translation.
* #958, #1433 Refactor brightness and volume key handling to follow
Eben specification and the new B3 keyboard (marco)

Snapshot fd7336c2f1

* Suppress traceback when creating a new buddy object on buddy-disappeared
  signal

Snapshot 9f4da4e6d1

* #775 Show the activity's creator colors in the donut. (danw)
* #2185 Do not shutdown on power button, ohm does it now. (marco)
* #1888 Choose the correct mime type when adding text from Write to the
  clipboard. (tomeu)
* #2149, #2150: fixes for the clipboard palette. (tomeu)
* #2163 Arrow icons in the intro screen buttons. (marco)

Snapshot 4c352d1f83

* Adapt to the datastore API changes. (tomeu)

Snapshot ec7eb2ebbb

* Update the XO colors with a new list from walter. (marco)
* Refactored the intro screen UI to start matching the new design. (marco)
* #1720 Show the name of the wireless network to which we are connected. (tomeu)
* #1888 Fix opening items from the clipboard. (tomeu)
* #1984 Fix removing items from the clipboard. (tomeu)

Snapshot b83a9ec27d

* Fix font size on the XO. (marco)
* Make developer console work again. (marco)
* #2020 Use the new activity-stop icon. (marco)
* #2002 Tooltips for the zoom levels. (marco)
* #2018 Rename Save to Keep. (marco)
* #2020 Rename Close to Stop. (marco)

Snapshot 42f0bcc48d

* Fix broken import which was preventing startup. (marco)

Snapshot 757b2b8ce6

* #2031: Do not die if battery properties are unavailable. (marco)
* #1953: Retrieve friends' nicks from the profile. (tomeu)
* #1720: Show the owner's buddy menu in the Groups view. (tomeu)

Snapshot aa6a024368

* #1825: Fix tab label padding. (marco)
* #1823: Margin at the toolbar tabs bottom. (marco)
* #1872, #1934: Hide palettes when closing activities or switching views. (tomeu)

Snapshot f8cf7ff1ce

* Hide palettes when buttons are clicked. (edsiper)

Snapshot cebf25739b

* #1930: Only take preview before closing. (tomeu)

Snapshot 8af15d4e73

* Nicer tooltips. Improved sizing logic. (marco)
* Do not popdown the frame when palettes are active. (marco)
* Add macedonian translation. (ArangelAngov)
* Add brazilian translation. (DiegoZacarao)
* Some fixes for changing the selected clipboard object. (tomeu)
* Fix palettes around the mesh edges. (edsiper)

Snapshot de8b3b4c01

* Use HAL to get battery informations. 
* Improvements in the mesh view layout.
* Hide the active palette when another popup.
* Icons in the buddy menu items<|MERGE_RESOLUTION|>--- conflicted
+++ resolved
@@ -1,9 +1,6 @@
-<<<<<<< HEAD
 * #4428 Revert to the trial-3 frame behavior (marco)
-=======
 * Initial push for the sugar control panel (erikos)
 * #4358: pydoc strings for sugar.activity.Activity
->>>>>>> 18f9a0ef
 
 Snapshot 176262f2e9
 
