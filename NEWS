<<<<<<< HEAD
* #4027 Try to make sugar.presence log messages less misleading (smcv)
=======
Snapshot 24fbd1ce1c

* Fix the object chooser (marco)

Snapshot 3c7578577d

* Fix the shell service (marco)

Snapshot fa55b5af09

>>>>>>> 16d5afb6
* Changed default spacing to 15px (from 8px) (benzea)
* Correct the height of the primary palette (benzea)
* Use double leading underscores for callback names to avoid name collisions (erikos)
 
Snapshot 34e2271833

* Activity launching fixes (marco)

Snapshot 6d2828e54e

* Code cleanups (marco)

Snapshot 1eb9932ab3

* sugar.presence tracking handles of buddies (morgs)
* Cleanup activity destruction (marco)
* Added TimeoutAlert (erikos)

Snapshot 29bc0a8a20

* Register to the school server from XO palette (marco)

Snapshot 05668dfad7

* First implementation of the alert bar #2822 and hooked it up 
  to the activity window (erikos)

Snapshot 9c5755d85a

* Put toolbars into event boxes so X fills the background correctly (benzea)

Snapshot 6c7c6a503b

* Activity launching refactoring. (marco)
* Improved logs. (marco)

Snapshot 143f9ac9c6

* Save activity previews to the datastore as binary png images. (tomeu)

Snapshot acca55e861

* #3905 Wait 3 seconds, rather than 3000, if NetworkManager doesn't respond
  (smcv)
* #3909 Cope with both dbus-python both before and after 0.82.2 (smcv)
* #3181 Show always myself in friendstray (erikos)
* #948 Fix passphrase encoding for some passphrases. (bertf)
* #948 Accept ascii passphrases for WEP networks. '$:1a2b3c4d' for hex keys,
  's:my passphrase' for 5 or 13 characters ascii passphrases, or just the plain
  key for ascii passphrases of any other length. (tomeu)
* #2477 Support dbus introspection in sugar-native-factory (bertf)
* #2674 Add arrows to hint about the frame corner activation (marco)
* #2665 Re-arrange device icons in a line at the bottom (marco)
* #3378 Support changes in activity scope (incomplete!) (smcv, marco)
* #3081, #3497, #3485 Fix palette sizing and widget placement (benzea)
* #2211 New XRestop interface style in Developer Console (edsiper)

Snapshot b8ce5083b7

* #3601 Always remove invites from the frame. (cassidy)

Snapshot b8ce5083b7

* #3560 Updated spanish translation. (marco)

Snapshot b8ce5083b7

* Handle the passing of the child of the toolitem to the WidgetInvoker in ToolInvoker, FrameWidgetInvoker (erikos) 
* #3293 Fix that several palettes are not hooked up to the same button (erikos)
* #3514 Remove invite when the activiy disappear from the mesh. (cassidy)
* #3003 Make image drags on the clipboard work consistently. (marco)

Snapshot 8ef6c57f8b

* #3478 Fix handling of non-default types. (bertf)

Snapshot 0a666e23cf

* #2977 Associate activity with his journal object if there is one. (marco)
* #3045 Fix clipboard palettes behavior. (marco)
* #2739 Make frame show on corners also after showing palettes. (marco)

Snapshot 47f473189e

* Fix typo so the removal of expanded activity bundles is complete. (tomeu)
* Don't disable the clipboard icons when they are still incomplete. (tomeu)
* #3053: Fix the distance between the clustered xos and the activity. (marco)
* Make the sizes of mesh icons match Eben spec. (marco)
* #3364: When joining an activity, pick up its sharing scope, so we don't
  try to re-share already shared activities in order to invite someone (smcv)

Snapshot 8b784a6223

* #3339 Add default mime types handler to the shell. (marco)
* #3143 Finish up the invite-only mode implementation. (marco)

Snapshot 79237f3114

* #2582 German translation. (fab)
* #2026 Fix the active flag when there are multiple toplevels. (marco)
* Fixed some issues with text objects in the clipboard. (tomeu)

Snapshot a1f5cece18

* Fix traceback on mesh disconnect command (dcbw)

Snapshot 6b6470ebcb

* #1260, #2664, #1542, #2985: Rework network UI bits to be more informative and
    increase granularity of mesh device control (dcbw)
* #2909: Make python activities more tolerant to missing metadata properties. (tomeu)
* #2653: Add audio/wav and audio/x-wav as Audio objects. (tomeu)
* Support moving of data files written to the datastore using standard Activity
  write_file() API (dcbw)

Snapshot c8700feccf

* Removing activity from donut when not the active and the last one (erikos)
* Fix when removing an item from the clipboard tray (erikos)
* #3085: Fixed XO icon in group view (erikos)
* #3856: support for content bundles (danw)

Snapshot d9a30c23ff

* #2960: Gray bottom border for Toolbox. (marco)
* #2164: Keybindings for buttons in intro sequence (erikos)

Snapshot 0ad6398cf1

* #3025: Make bundlebuilder work even if SUGAR_PREFIX is not set. (marco)
* #2896: Remove sugar.date module. (tomeu)

Snapshot 0b3f687749

* #3088: Fix style of zoom buttons palettes. (marco)
* Refactor activity share/join in Activity.__init__() to be clearer and cover
    all cases (dcbw)
* #2971: Fix palette flash when the mouse pointer leave the palete and go
    over the Invoker (marco)

Snapshot feb462d08d

* Don't allow removing system-installed activities. (tomeu)
* #3063: Make the 'Keep' button in the activity toolbar create a copy of the
  activity in the journal. Add a copy() method for activities to use. (tomeu)
* #3045: Fix issues with the clipboard icons and palettes. (tomeu)
* Get invites back to work in the UI. (marco)
* Get the title on activity palette in the mesh to work. (marco)

Snapshot e65fef5c79

* Support mutable name/tags in sugar.presence (smcv)
* Support invitations in sugar.presence (smcv)
* Add badges to infrastructure access points in mesh view (dcbw)
* Add palette to Wireless device on Home view showing channel (dcbw)

Snapshot 23ad88db0c

* #1986: Add Reboo option in Home View (edsiper)
* Re-share an activity when it gets launched from the journal if it was
    shared before (dcbw)
* Update to new tubes API (cassidy)

Snapshot 246ec1e4aa

* Update arabic translation. (khaled)
* Restore Icon's ability to load absolute file paths. (tomeu)
* #722 Show "charging" badge on battery. (danw)
* #2010 Remember state when scrubbing. (marco)

Snapshot d38cacfe2c

* Add icons to the activity ring palette. (danw)

Snapshot e83b98a8f6

* #2912: Improvements to GlibURLDownloader API (dcbw)
* #2299: Really fix buddy properties coming through as arrays of bytes (dcbw)

Snapshot b24a28a77d

* #2012: Fix palette position on the left frame panel. (marco)
* #2297: Make activity name translatable. (danw)
* #2695: Recognize text files as such. (tomeu)
* #2669: Add a border to the inner of the frame. (marco)
* #2703: Update macedonian translation. (ArangelAngov)
* #2543: Offer multiple activities for opening clipboard objects. (tomeu)

Snapshot d93122bf5e

* #2751 Add keybindings for max/min brightness/volume

Snapshot 040c94d181

* #2099 Tweak a color pair as requested by Walter. (marco)
* Draw an invoker that is connected with the palette for toolbuttons. (benzea)
* Fix traceback when reading in saved WPA2 network configs (dcbw)
* #2475 Retrieve correctly the file path for files in removable devices. (tomeu)
* #2119 If config is missing start intro. (marco)
* #2083 Fix centering of items in the spread box. (marco)
* #2486 In the intro screen name page enter goes to next page. (marco)
* #2570 Accept correctly image drops from Record.
* Add Greek translation. (simosx)
* #2564 Use the activity service name as the base name for translation files.
  (tomeu)
* Add WPA support (miguel, dcbw)
* Fix clipboard support for text from Browse. (tomeu)
* #2511 Fix journal entries background in the object chooser. (tomeu)
* Activity launching now timeout after 120 seconds. (marco)
* Add timeout arg to sugar.datastore.Datastore. (tomeu)
* Presence Service monitor in dev console (smcv)
* Turn off logging by default.  Logs may be re-enabled on a per-module basis
  by adding environment variables like SHELL_DEBUG and RECORD_DEBUG to
  the sugar environment

Snapshot 088c7612e3

* Don't follow the cursor when expanding to secondary palette. (marco)
* #2370 Update spanish translation. (marco)
* #2014 Add icons in the share dropdown in activities. (marco)

Snapshot 9ac5d38e90

* #2361 Ensure secondary palette state doesn't go out of screen. (marco)
* #2014 Use a combobox to represent activity network state. (marco)

Snapshot 4a924a8e5d

* #2399 Fix a bug which was preventing Write to start. (tomeu)
* #2052 Fix error in the developer console. (edsiper)

Snapshot 943c78ffa7

* #2323 Make combobox icons bigger when there is no text. (marco)
* Add option to GlibURLDownloader to download to specified file instead
  of tempfile (dcbw)

Snapshot 8ae99aaa87

* #2268 Allow removing downloads from the clipboard while in progress. (tomeu)
* #2240 Ensure activity uniquness in the shell. (marco)

Snapshot f6f3f2b520

* #2103 Use selection grey for progress in the browser entry. (marco)
* Fix opening downloads from the clipboard. (marco)

Snapshot 6b57baa075

* #2008 Place free views palettes at cursor. (marco)
* Actually handle multiple mime types (dcbw)
* Keep owner in the center in mesh view (dcbw)
* Suppress annoying warnings about unknown activities from the PS (dcbw)
* Don't close GlibTCPServer sockets prematurely (dcbw)

Snapshot 5212790236

* Fix initialization order of buddy class '_activities' member (dcbw)
* Update brazilian translation.
* Add polish translation.
* Add french translation.
* #958, #1433 Refactor brightness and volume key handling to follow
Eben specification and the new B3 keyboard (marco)

Snapshot fd7336c2f1

* Suppress traceback when creating a new buddy object on buddy-disappeared
  signal

Snapshot 9f4da4e6d1

* #775 Show the activity's creator colors in the donut. (danw)
* #2185 Do not shutdown on power button, ohm does it now. (marco)
* #1888 Choose the correct mime type when adding text from Write to the
  clipboard. (tomeu)
* #2149, #2150: fixes for the clipboard palette. (tomeu)
* #2163 Arrow icons in the intro screen buttons. (marco)

Snapshot 4c352d1f83

* Adapt to the datastore API changes. (tomeu)

Snapshot ec7eb2ebbb

* Update the XO colors with a new list from walter. (marco)
* Refactored the intro screen UI to start matching the new design. (marco)
* #1720 Show the name of the wireless network to which we are connected. (tomeu)
* #1888 Fix opening items from the clipboard. (tomeu)
* #1984 Fix removing items from the clipboard. (tomeu)

Snapshot b83a9ec27d

* Fix font size on the XO. (marco)
* Make developer console work again. (marco)
* #2020 Use the new activity-stop icon. (marco)
* #2002 Tooltips for the zoom levels. (marco)
* #2018 Rename Save to Keep. (marco)
* #2020 Rename Close to Stop. (marco)

Snapshot 42f0bcc48d

* Fix broken import which was preventing startup. (marco)

Snapshot 757b2b8ce6

* #2031: Do not die if battery properties are unavailable. (marco)
* #1953: Retrieve friends' nicks from the profile. (tomeu)
* #1720: Show the owner's buddy menu in the Groups view. (tomeu)

Snapshot aa6a024368

* #1825: Fix tab label padding. (marco)
* #1823: Margin at the toolbar tabs bottom. (marco)
* #1872, #1934: Hide palettes when closing activities or switching views. (tomeu)

Snapshot f8cf7ff1ce

* Hide palettes when buttons are clicked. (edsiper)

Snapshot cebf25739b

* #1930: Only take preview before closing. (tomeu)

Snapshot 8af15d4e73

* Nicer tooltips. Improved sizing logic. (marco)
* Do not popdown the frame when palettes are active. (marco)
* Add macedonian translation. (ArangelAngov)
* Add brazilian translation. (DiegoZacarao)
* Some fixes for changing the selected clipboard object. (tomeu)
* Fix palettes around the mesh edges. (edsiper)

Snapshot de8b3b4c01

* Use HAL to get battery informations. 
* Improvements in the mesh view layout.
* Hide the active palette when another popup.
* Icons in the buddy menu items<|MERGE_RESOLUTION|>--- conflicted
+++ resolved
@@ -1,6 +1,5 @@
-<<<<<<< HEAD
 * #4027 Try to make sugar.presence log messages less misleading (smcv)
-=======
+
 Snapshot 24fbd1ce1c
 
 * Fix the object chooser (marco)
@@ -11,7 +10,6 @@
 
 Snapshot fa55b5af09
 
->>>>>>> 16d5afb6
 * Changed default spacing to 15px (from 8px) (benzea)
 * Correct the height of the primary palette (benzea)
 * Use double leading underscores for callback names to avoid name collisions (erikos)
