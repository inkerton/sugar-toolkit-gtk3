--- conflicted
+++ resolved
@@ -1,8 +1,5 @@
-<<<<<<< HEAD
 * #3025: Make bundlebuilder work even if SUGAR_PREFIX is not set. (marco)
-=======
 * #2896: Remove sugar.date module. (tomeu)
->>>>>>> 07107fb8
 
 Snapshot 0b3f687749
 
