<<<<<<< HEAD
* Turn off logging by default.  Logs may be re-enabled on a per-module basis
  by adding environment variables like SHELL_DEBUG and RECORD_DEBUG to
  the sugar environment
=======
* #2370 Update spanish translation. (marco)
* #2014 Add icons in the share dropdown in activities. (marco)
>>>>>>> 9731a93c

Snapshot 9ac5d38e90

* #2361 Ensure secondary palette state doesn't go out of screen. (marco)
* #2014 Use a combobox to represent activity network state. (marco)

Snapshot 4a924a8e5d

* #2399 Fix a bug which was preventing Write to start. (tomeu)
* #2052 Fix error in the developer console. (edsiper)

Snapshot 943c78ffa7

* #2323 Make combobox icons bigger when there is no text. (marco)
* Add option to GlibURLDownloader to download to specified file instead
  of tempfile (dcbw)

Snapshot 8ae99aaa87

* #2268 Allow removing downloads from the clipboard while in progress. (tomeu)
* #2240 Ensure activity uniquness in the shell. (marco)

Snapshot f6f3f2b520

* #2103 Use selection grey for progress in the browser entry. (marco)
* Fix opening downloads from the clipboard. (marco)

Snapshot 6b57baa075

* #2008 Place free views palettes at cursor. (marco)
* Actually handle multiple mime types (dcbw)
* Keep owner in the center in mesh view (dcbw)
* Suppress annoying warnings about unknown activities from the PS (dcbw)
* Don't close GlibTCPServer sockets prematurely (dcbw)

Snapshot 5212790236

* Fix initialization order of buddy class '_activities' member (dcbw)
* Update brazilian translation.
* Add polish translation.
* Add french translation.
* #958, #1433 Refactor brightness and volume key handling to follow
Eben specification and the new B3 keyboard (marco)

Snapshot fd7336c2f1

* Suppress traceback when creating a new buddy object on buddy-disappeared
  signal

Snapshot 9f4da4e6d1

* #775 Show the activity's creator colors in the donut. (danw)
* #2185 Do not shutdown on power button, ohm does it now. (marco)
* #1888 Choose the correct mime type when adding text from Write to the
  clipboard. (tomeu)
* #2149, #2150: fixes for the clipboard palette. (tomeu)
* #2163 Arrow icons in the intro screen buttons. (marco)

Snapshot 4c352d1f83

* Adapt to the datastore API changes. (tomeu)

Snapshot ec7eb2ebbb

* Update the XO colors with a new list from walter. (marco)
* Refactored the intro screen UI to start matching the new design. (marco)
* #1720 Show the name of the wireless network to which we are connected. (tomeu)
* #1888 Fix opening items from the clipboard. (tomeu)
* #1984 Fix removing items from the clipboard. (tomeu)

Snapshot b83a9ec27d

* Fix font size on the XO. (marco)
* Make developer console work again. (marco)
* #2020 Use the new activity-stop icon. (marco)
* #2002 Tooltips for the zoom levels. (marco)
* #2018 Rename Save to Keep. (marco)
* #2020 Rename Close to Stop. (marco)

Snapshot 42f0bcc48d

* Fix broken import which was preventing startup. (marco)

Snapshot 757b2b8ce6

* #2031: Do not die if battery properties are unavailable. (marco)
* #1953: Retrieve friends' nicks from the profile. (tomeu)
* #1720: Show the owner's buddy menu in the Groups view. (tomeu)

Snapshot aa6a024368

* #1825: Fix tab label padding. (marco)
* #1823: Margin at the toolbar tabs bottom. (marco)
* #1872, #1934: Hide palettes when closing activities or switching views. (tomeu)

Snapshot f8cf7ff1ce

* Hide palettes when buttons are clicked. (edsiper)

Snapshot cebf25739b

* #1930: Only take preview before closing. (tomeu)

Snapshot 8af15d4e73

* Nicer tooltips. Improved sizing logic. (marco)
* Do not popdown the frame when palettes are active. (marco)
* Add macedonian translation. (ArangelAngov)
* Add brazilian translation. (DiegoZacarao)
* Some fixes for changing the selected clipboard object. (tomeu)
* Fix palettes around the mesh edges. (edsiper)

Snapshot de8b3b4c01

* Use HAL to get battery informations. 
* Improvements in the mesh view layout.
* Hide the active palette when another popup.
* Icons in the buddy menu items<|MERGE_RESOLUTION|>--- conflicted
+++ resolved
@@ -1,11 +1,8 @@
-<<<<<<< HEAD
 * Turn off logging by default.  Logs may be re-enabled on a per-module basis
   by adding environment variables like SHELL_DEBUG and RECORD_DEBUG to
   the sugar environment
-=======
 * #2370 Update spanish translation. (marco)
 * #2014 Add icons in the share dropdown in activities. (marco)
->>>>>>> 9731a93c
 
 Snapshot 9ac5d38e90
 
