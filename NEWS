--- conflicted
+++ resolved
@@ -1,7 +1,5 @@
-<<<<<<< HEAD
 * #4503: Do some standard Tubes boilerplate in sugar.presence, so activities
   don't have to (smcv)
-=======
 * #4428 Revert to the trial-3 frame behavior (marco)
 * Initial push for the sugar control panel (erikos)
 * #4358: pydoc strings for sugar.activity.Activity
@@ -9,7 +7,6 @@
 Snapshot 176262f2e9
 
 * Added morgs NotifyAlert (timed one button alert) to the alert api (erikos)
->>>>>>> 6768a421
 
 Snapshot fdb4e49b14
 
