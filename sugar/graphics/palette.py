# Copyright (C) 2007, Eduardo Silva (edsiper@gmail.com)
#
# This library is free software; you can redistribute it and/or
# modify it under the terms of the GNU Lesser General Public
# License as published by the Free Software Foundation; either
# version 2 of the License, or (at your option) any later version.
#
# This library is distributed in the hope that it will be useful,
# but WITHOUT ANY WARRANTY; without even the implied warranty of
# MERCHANTABILITY or FITNESS FOR A PARTICULAR PURPOSE.  See the GNU
# Lesser General Public License for more details.
#
# You should have received a copy of the GNU Lesser General Public
# License along with this library; if not, write to the
# Free Software Foundation, Inc., 59 Temple Place - Suite 330,
# Boston, MA 02111-1307, USA.

import gtk
import gobject
import time
import hippo

from sugar.graphics import animator
from sugar import _sugarext

ALIGNMENT_AUTOMATIC     = 0
ALIGNMENT_BOTTOM_LEFT   = 1
ALIGNMENT_BOTTOM_RIGHT  = 2
ALIGNMENT_LEFT_BOTTOM   = 3
ALIGNMENT_LEFT_TOP      = 4
ALIGNMENT_RIGHT_BOTTOM  = 5
ALIGNMENT_RIGHT_TOP     = 6
ALIGNMENT_TOP_LEFT      = 7
ALIGNMENT_TOP_RIGHT     = 8

class Palette(gobject.GObject):
    __gtype_name__ = 'SugarPalette'

    __gproperties__ = {
        'invoker'    : (object, None, None,
                        gobject.PARAM_READWRITE),
        'alignment'  : (gobject.TYPE_INT, None, None, 0, 8,
                        ALIGNMENT_AUTOMATIC,
                        gobject.PARAM_READWRITE)
    }

    def __init__(self, label, accel_path=None):
        gobject.GObject.__init__(self)

        self._alignment = ALIGNMENT_AUTOMATIC

        self._popup_anim = animator.Animator(0.3, 10)
        self._popup_anim.add(_PopupAnimation(self))
        self._popup_anim.start()

        self._popdown_anim = animator.Animator(0.6, 10)
        self._popdown_anim.add(_PopdownAnimation(self))
        self._popdown_anim.start()

        self._menu = _sugarext.Menu()

        primary = _PrimaryMenuItem(label, accel_path)
        self._menu.append(primary)
        primary.show()

        self._separator = gtk.SeparatorMenuItem()
        self._menu.append(self._separator)

        self._content = _ContentMenuItem()
        self._menu.append(self._content)

        self._button_bar = _ButtonBarMenuItem()
        self._menu.append(self._button_bar)

        self._menu.connect('enter-notify-event',
                           self._enter_notify_event_cb)
        self._menu.connect('leave-notify-event',
                           self._leave_notify_event_cb)
        self._menu.connect('button-press-event',
                           self._button_press_event_cb)

    def append_menu_item(self, item):
        self._separator.show()
        self._menu.insert(item, len(self._menu.get_children()) - 2)

    def set_content(self, widget):
        self._content.set_widget(widget)
        self._content.show()

    def append_button(self, button):
        self._button_bar.append_button(button)
        self._button_bar.show()
        
    def do_set_property(self, pspec, value):
        if pspec.name == 'invoker':
            self._invoker = value
            self._invoker.add_listener(self)
        elif pspec.name == 'alignment':
            self._alignment = value
        else:
            raise AssertionError

    def _get_position(self):
        if self._alignment == ALIGNMENT_AUTOMATIC:
            x, y = self._try_position(ALIGNMENT_BOTTOM_LEFT)
            if x == -1:
                x, y = self._try_position(ALIGNMENT_BOTTOM_LEFT)
            if x == -1:
                x, y = self._try_position(ALIGNMENT_BOTTOM_RIGHT)
            if x == -1:
                x, y = self._try_position(ALIGNMENT_LEFT_BOTTOM)
            if x == -1:
                x, y = self._try_position(ALIGNMENT_LEFT_TOP)
            if x == -1:
                x, y = self._try_position(ALIGNMENT_RIGHT_BOTTOM)
            if x == -1:
                x, y = self._try_position(ALIGNMENT_RIGHT_TOP)
            if x == -1:
                x, y = self._try_position(ALIGNMENT_LEFT_BOTTOM)
            if x == -1:
                x, y = self._try_position(ALIGNMENT_LEFT_BOTTOM)
        else:
            x, y = self._position_for_alignment(self._alignment)

        return (x, y)

    def _try_position(self, alignment):
        x, y = self._position_for_alignment(alignment)
        allocation = self._menu.get_allocation()

        if (x + allocation.width > gtk.gdk.screen_width()) or \
           (y + allocation.height > gtk.gdk.screen_height()):
            return (-1, -1)
        else:
            return (x, y)

    def _position_for_alignment(self, alignment):
        # Invoker: x, y, width and height
        inv_rect = self._invoker.get_rect()
        palette_rect = self._menu.get_allocation()

        if alignment == ALIGNMENT_BOTTOM_LEFT:
            move_x = inv_rect.x
            move_y = inv_rect.y + inv_rect.height
        elif alignment == ALIGNMENT_BOTTOM_RIGHT:
            move_x = (inv_rect.x + inv_rect.width) - self._width
            move_y = inv_rect.y + inv_rect.height
        elif alignment == ALIGNMENT_LEFT_BOTTOM:
            move_x = inv_rect.x - self._width
            move_y = inv_rect.y
        elif alignment == ALIGNMENT_LEFT_TOP:
            move_x = inv_rect.x - self._width
            move_y = (inv_rect.y + inv_rect.height) - palette_rect.height
        elif alignment == ALIGNMENT_RIGHT_BOTTOM:
            move_x = inv_rect.x + inv_rect.width
            move_y = inv_rect.y
        elif alignment == ALIGNMENT_RIGHT_TOP:
            move_x = inv_rect.x + inv_rect.width
            move_y = (inv_rect.y + inv_rect.height) - palette_rect.height
        elif alignment == ALIGNMENT_TOP_LEFT:
            move_x = inv_rect.x
            move_y = inv_rect.y - palette_rect.height
        elif alignment == ALIGNMENT_TOP_RIGHT:
            move_x = (inv_rect.x + inv_rect.width) - self._width
            move_y = inv_rect.y - palette_rect.height

        return move_x, move_y

    def _show(self):
        x, y = self._get_position()
        self._menu.popup(x, y)

    def _hide(self):
        self._menu.popdown()

    def popup(self):
        self._popdown_anim.stop()
        self._popup_anim.start()

    def popdown(self):
        self._popup_anim.stop()
        self._popdown_anim.start()

    def invoker_mouse_enter(self):
        self.popup()

    def invoker_mouse_leave(self):
        self.popdown()

    def _enter_notify_event_cb(self, widget, event):
        if event.detail == gtk.gdk.NOTIFY_NONLINEAR:
            self._popdown_anim.stop()

    def _leave_notify_event_cb(self, widget, event):
        if event.detail == gtk.gdk.NOTIFY_NONLINEAR:
            self.popdown()

    def _button_press_event_cb(self, widget, event):
        pass

class _PrimaryMenuItem(gtk.MenuItem):
    def __init__(self, label, accel_path):
        gtk.MenuItem.__init__(self)

        label = gtk.AccelLabel(label)
        label.set_accel_widget(self)

        if accel_path:
            self.set_accel_path(accel_path)
            label.set_alignment(0.0, 0.5)

        self.add(label)
        label.show()

class _ContentMenuItem(gtk.MenuItem):
    def __init__(self):
        gtk.MenuItem.__init__(self)

    def set_widget(self, widget):
        if self.child:
            self.remove(self.child)
        self.add(widget)

class _ButtonBarMenuItem(gtk.MenuItem):
    def __init__(self):
        gtk.MenuItem.__init__(self)

        self._hbar = gtk.HButtonBox()
        self.add(self._hbar)
        self._hbar.show()

    def append_button(self, button):
        self._hbar.pack_start(button)

class _PopupAnimation(animator.Animation):
    def __init__(self, palette):
        animator.Animation.__init__(self, 0.0, 1.0)
        self._palette = palette

    def next_frame(self, current):
        if current == 1.0:
<<<<<<< HEAD
            self._palette._show()
=======
            self._palette.realize()
            self._palette.place()
>>>>>>> 3ba64aa2

class _PopdownAnimation(animator.Animation):
    def __init__(self, palette):
        animator.Animation.__init__(self, 0.0, 1.0)
        self._palette = palette

    def next_frame(self, current):
        if current == 1.0:
            self._palette._hide()

class Invoker(object):
    def __init__(self):
        self._listeners = []

    def add_listener(self, listener):
        self._listeners.append(listener)

    def notify_mouse_enter(self):
        for listener in self._listeners:
            listener.invoker_mouse_enter()

    def notify_mouse_leave(self):
        for listener in self._listeners:
            listener.invoker_mouse_leave()

class WidgetInvoker(Invoker):
    def __init__(self, widget):
        Invoker.__init__(self)
        self._widget = widget

        widget.connect('enter-notify-event', self._enter_notify_event_cb)
        widget.connect('leave-notify-event', self._leave_notify_event_cb)

    def get_rect(self):
        win_x, win_y = self._widget.window.get_origin()
        rectangle = self._widget.get_allocation()

        x = win_x + rectangle.x
        y = win_y + rectangle.y
        width = rectangle.width
        height = rectangle.height

        return gtk.gdk.Rectangle(x, y, width, height)

    def _enter_notify_event_cb(self, widget, event):
        self.notify_mouse_enter()

    def _leave_notify_event_cb(self, widget, event):
        self.notify_mouse_leave()

class CanvasInvoker(Invoker):
    def __init__(self, item):
        Invoker.__init__(self)
        self._item = item

        item.connect('motion-notify-event',
                     self._motion_notify_event_cb)

    def get_rect(self):
        context = self._item.get_context()
        if context:
            x, y = context.translate_to_screen(self._item)

        width, height = self._item.get_allocation()

        return gtk.gdk.Rectangle(x, y, width, height)

    def _motion_notify_event_cb(self, button, event):
        if event.detail == hippo.MOTION_DETAIL_ENTER:
            self.notify_mouse_enter()
        elif event.detail == hippo.MOTION_DETAIL_LEAVE:
            self.notify_mouse_leave()

        return False<|MERGE_RESOLUTION|>--- conflicted
+++ resolved
@@ -239,12 +239,7 @@
 
     def next_frame(self, current):
         if current == 1.0:
-<<<<<<< HEAD
             self._palette._show()
-=======
-            self._palette.realize()
-            self._palette.place()
->>>>>>> 3ba64aa2
 
 class _PopdownAnimation(animator.Animation):
     def __init__(self, palette):
