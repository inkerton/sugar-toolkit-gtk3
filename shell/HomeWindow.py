--- conflicted
+++ resolved
@@ -15,11 +15,8 @@
 class HomeWindow(gtk.Window):
 	def __init__(self, shell):
 		gtk.Window.__init__(self)
-<<<<<<< HEAD
-=======
 
 		self._shell = shell
->>>>>>> b1c73852
 
 		self.connect('realize', self.__realize_cb)
 
