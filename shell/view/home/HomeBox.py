--- conflicted
+++ resolved
@@ -142,9 +142,6 @@
         shutdown_menu_item.show()
 
     def _shutdown_activate_cb(self, menuitem):
-<<<<<<< HEAD
-        pass
-=======
         model = self._shell.get_model()
         model.props.state = ShellModel.STATE_SHUTDOWN
 
@@ -157,5 +154,4 @@
             proxy = bus.get_object('org.freedesktop.Hal',
                                    '/org/freedesktop/Hal/devices/computer')
             mgr = dbus.Interface(proxy, 'org.freedesktop.Hal.Device.SystemPowerManagement')
-            mgr.Shutdown()
->>>>>>> 0baac89a
+            mgr.Shutdown()