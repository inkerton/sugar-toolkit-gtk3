--- conflicted
+++ resolved
@@ -675,19 +675,14 @@
 
     def _contact_online_aliases_error_cb(self, handle, props, retry, err):
         """Handle failure to retrieve given user's alias/information"""
-<<<<<<< HEAD
-        _logger.debug("Handle %s - Error getting nickname: %s" % (handle, err))
-        self._contact_offline(handle)
-=======
         if retry:
-            logging.debug("Handle %s - Error getting nickname (will retry): %s" % (handle, err))
+            _logger.debug("Handle %s - Error getting nickname (will retry): %s" % (handle, err))
             self._conn[CONN_INTERFACE_ALIASING].RequestAliases([handle],
                 reply_handler=lambda *args: self._contact_online_aliases_cb(handle, props, *args),
                 error_handler=lambda *args: self._contact_online_aliases_error_cb(handle, props, False, *args))
         else:
-            logging.debug("Handle %s - Error getting nickname: %s" % (handle, err))
+            _logger.debug("Handle %s - Error getting nickname: %s" % (handle, err))
             self._contact_offline(handle)
->>>>>>> 5d9e19a8
 
     def _contact_online_properties_cb(self, handle, props):
         """Handle failure to retrieve given user's alias/information"""
@@ -705,14 +700,6 @@
 
         self._conn[CONN_INTERFACE_ALIASING].RequestAliases([handle],
             reply_handler=lambda *args: self._contact_online_aliases_cb(handle, props, *args),
-<<<<<<< HEAD
-            error_handler=lambda *args: self._contact_online_aliases_error_cb(handle, *args))
-        
-    def _contact_online_properties_error_cb(self, handle, err):
-        """Handle error retrieving property-set for a user (handle)"""
-        _logger.debug("Handle %s - Error getting properties: %s" % (handle, err))
-        self._contact_offline(handle)
-=======
             error_handler=lambda *args: self._contact_online_aliases_error_cb(handle, props, True, *args))
 
     def _contact_online_request_properties(self, handle, tries):
@@ -724,13 +711,12 @@
     def _contact_online_properties_error_cb(self, handle, tries, err):
         """Handle error retrieving property-set for a user (handle)"""        
         if tries <= 3:
-            logging.debug("Handle %s - Error getting properties (will retry): %s" % (handle, err))
+            _logger.debug("Handle %s - Error getting properties (will retry): %s" % (handle, err))
             tries += 1
             gobject.timeout_add(1000, self._contact_online_request_properties, handle, tries)
         else:
-            logging.debug("Handle %s - Error getting properties: %s" % (handle, err))
+            _logger.debug("Handle %s - Error getting properties: %s" % (handle, err))
             self._contact_offline(handle)
->>>>>>> 5d9e19a8
 
     def _contact_online(self, handle):
         """Handle a contact coming online"""
