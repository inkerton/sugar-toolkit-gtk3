"""An "actor" on the network, whether remote or local"""
# Copyright (C) 2007, Red Hat, Inc.
# Copyright (C) 2007, Collabora Ltd.
#
# This program is free software; you can redistribute it and/or modify
# it under the terms of the GNU General Public License as published by
# the Free Software Foundation; either version 2 of the License, or
# (at your option) any later version.
#
# This program is distributed in the hope that it will be useful,
# but WITHOUT ANY WARRANTY; without even the implied warranty of
# MERCHANTABILITY or FITNESS FOR A PARTICULAR PURPOSE.  See the
# GNU General Public License for more details.
#
# You should have received a copy of the GNU General Public License
# along with this program; if not, write to the Free Software
# Foundation, Inc., 51 Franklin St, Fifth Floor, Boston, MA  02110-1301  USA

import os
import gobject
import dbus, dbus.service
from ConfigParser import ConfigParser, NoOptionError

from sugar import env, profile, util
import logging
import random

_BUDDY_PATH = "/org/laptop/Sugar/Presence/Buddies/"
_BUDDY_INTERFACE = "org.laptop.Sugar.Presence.Buddy"
_OWNER_INTERFACE = "org.laptop.Sugar.Presence.Buddy.Owner"

class NotFoundError(dbus.DBusException):
    """Raised when a given actor is not found on the network"""
    def __init__(self):
        dbus.DBusException.__init__(self)
        self._dbus_error_name = _PRESENCE_INTERFACE + '.NotFound'

class DBusGObjectMetaclass(dbus.service.InterfaceType, gobject.GObjectMeta): pass
class DBusGObject(dbus.service.Object, gobject.GObject): __metaclass__ = DBusGObjectMetaclass


_PROP_NICK = "nick"
_PROP_KEY = "key"
_PROP_ICON = "icon"
_PROP_CURACT = "current-activity"
_PROP_COLOR = "color"
_PROP_OWNER = "owner"
_PROP_VALID = "valid"

class Buddy(DBusGObject):
    """Person on the network (tracks properties and shared activites)
    
    The Buddy is a collection of metadata describing a particular
    actor/person on the network.  The Buddy object tracks a set of
    activities which the actor has shared with the presence service.
    
    Buddies have a "valid" property which is used to flag Buddies
    which are no longer reachable.  That is, a Buddy may represent
    a no-longer reachable target on the network.
    
    The Buddy emits GObject events that the PresenceService uses 
    to track changes in its status.
    
    Attributes:
    
        _activities -- dictionary mapping activity ID to 
            activity.Activity objects 
        handles -- dictionary mapping telepresence client to 
            "handle" (XXX what's that)
    """

    __gsignals__ = {
        'validity-changed': (gobject.SIGNAL_RUN_FIRST, gobject.TYPE_NONE,
                            ([gobject.TYPE_BOOLEAN])),
        'property-changed': (gobject.SIGNAL_RUN_FIRST, gobject.TYPE_NONE,
                            ([gobject.TYPE_PYOBJECT])),
        'icon-changed':     (gobject.SIGNAL_RUN_FIRST, gobject.TYPE_NONE,
                            ([gobject.TYPE_PYOBJECT]))
    }

    __gproperties__ = {
        _PROP_KEY          : (str, None, None, None,
                              gobject.PARAM_READWRITE | gobject.PARAM_CONSTRUCT_ONLY),
        _PROP_ICON         : (object, None, None, gobject.PARAM_READWRITE),
        _PROP_NICK         : (str, None, None, None, gobject.PARAM_READWRITE),
        _PROP_COLOR        : (str, None, None, None, gobject.PARAM_READWRITE),
        _PROP_CURACT       : (str, None, None, None, gobject.PARAM_READWRITE),
        _PROP_VALID        : (bool, None, None, False, gobject.PARAM_READABLE),
        _PROP_OWNER        : (bool, None, None, False, gobject.PARAM_READABLE)
    }

    def __init__(self, bus_name, object_id, **kwargs):
        """Initialize the Buddy object 
        
        bus_name -- DBUS object bus name (identifier)
        object_id -- the activity's unique identifier 
        kwargs -- used to initialize the object's properties
        
        constructs a DBUS "object path" from the _BUDDY_PATH
        and object_id
        """
        if not bus_name:
            raise ValueError("DBus bus name must be valid")
        if not object_id or not isinstance(object_id, int):
            raise ValueError("object id must be a valid number")

        self._bus_name = bus_name
        self._object_id = object_id
        self._object_path = _BUDDY_PATH + str(self._object_id)
        dbus.service.Object.__init__(self, self._bus_name, self._object_path)

        self._activities = {}   # Activity ID -> Activity
        self.handles = {} # tp client -> handle

        self._valid = False
        self._owner = False
        self._key = None
        self._icon = ''
        self._current_activity = None
        self._nick = None
        self._color = None

        if not kwargs.get(_PROP_KEY):
            raise ValueError("key required")

        _ALLOWED_INIT_PROPS = [_PROP_NICK, _PROP_KEY, _PROP_ICON, _PROP_CURACT, _PROP_COLOR]
        for (key, value) in kwargs.items():
            if key not in _ALLOWED_INIT_PROPS:
                logging.debug("Invalid init property '%s'; ignoring..." % key)
                del kwargs[key]
                
        gobject.GObject.__init__(self, **kwargs)

    def do_get_property(self, pspec):
<<<<<<< HEAD
        """Retrieve current value for the given property specifier
        
        pspec -- property specifier with a "name" attribute
        """
        if pspec.name == "key":
=======
        if pspec.name == _PROP_KEY:
>>>>>>> ec8bb219
            return self._key
        elif pspec.name == _PROP_ICON:
            return self._icon
        elif pspec.name == _PROP_NICK:
            return self._nick
        elif pspec.name == _PROP_COLOR:
            return self._color
        elif pspec.name == _PROP_CURACT:
            if not self._current_activity:
                return None
            if not self._activities.has_key(self._current_activity):
                return None
            return self._current_activity
        elif pspec.name == _PROP_VALID:
            return self._valid
        elif pspec.name == _PROP_OWNER:
            return self._owner

    def do_set_property(self, pspec, value):
<<<<<<< HEAD
        """Set given property 
        
        pspec -- property specifier with a "name" attribute
        value -- value to set
        
        emits 'icon-changed' signal on icon setting
        calls _update_validity on all calls
        """
        if pspec.name == "icon":
=======
        if pspec.name == _PROP_ICON:
>>>>>>> ec8bb219
            if str(value) != self._icon:
                self._icon = str(value)
                self.IconChanged(self._icon)
                self.emit('icon-changed', self._icon)
        elif pspec.name == _PROP_NICK:
            self._nick = value
        elif pspec.name == _PROP_COLOR:
            self._color = value
        elif pspec.name == _PROP_CURACT:
            self._current_activity = value
        elif pspec.name == _PROP_KEY:
            self._key = value

        self._update_validity()

    # dbus signals
    @dbus.service.signal(_BUDDY_INTERFACE,
                        signature="ay")
    def IconChanged(self, icon_data):
        """Generates DBUS signal with icon_data"""

    @dbus.service.signal(_BUDDY_INTERFACE,
                        signature="o")
    def JoinedActivity(self, activity_path):
        """Generates DBUS signal when buddy joins activity
        
        activity_path -- DBUS path to the activity object
        """

    @dbus.service.signal(_BUDDY_INTERFACE,
                        signature="o")
    def LeftActivity(self, activity_path):
        """Generates DBUS signal when buddy leaves activity
        
        activity_path -- DBUS path to the activity object
        """

    @dbus.service.signal(_BUDDY_INTERFACE,
                        signature="a{sv}")
    def PropertyChanged(self, updated):
        """Generates DBUS signal when buddy's property changes
        
        updated -- updated property-set (dictionary) with the
            Buddy's property (changed) values. Note: not the 
            full set of properties, just the changes.
        """

    # dbus methods
    @dbus.service.method(_BUDDY_INTERFACE,
                        in_signature="", out_signature="ay")
    def GetIcon(self):
        """Retrieve Buddy's icon data
        
        returns empty string or dbus.ByteArray
        """
        if not self.props.icon:
            return ""
        return dbus.ByteArray(self.props.icon)

    @dbus.service.method(_BUDDY_INTERFACE,
                        in_signature="", out_signature="ao")
    def GetJoinedActivities(self):
        """Retrieve set of Buddy's joined activities (paths)
        
        returns list of dbus service paths for the Buddy's joined 
            activities
        """
        acts = []
        for act in self.get_joined_activities():
            acts.append(act.object_path())
        return acts

    @dbus.service.method(_BUDDY_INTERFACE,
                        in_signature="", out_signature="a{sv}")
    def GetProperties(self):
        """Retrieve set of Buddy's properties 
        
        returns dictionary of
            nick : str(nickname)
            owner : bool( whether this Buddy is an owner??? )
                XXX what is the owner flag for?
            key : str(public-key)
            color: Buddy's icon colour
                XXX what type?
            current-activity: Buddy's current activity_id, or 
                "" if no current activity
        """
        props = {}
        props[_PROP_NICK] = self.props.nick
        props[_PROP_OWNER] = self.props.owner
        props[_PROP_KEY] = self.props.key
        props[_PROP_COLOR] = self.props.color
        if self.props.current_activity:
            props[_PROP_CURACT] = self.props.current_activity
        else:
            props[_PROP_CURACT] = ""
        return props

    # methods
    def object_path(self):
        """Retrieve our dbus.ObjectPath object"""
        return dbus.ObjectPath(self._object_path)

    def add_activity(self, activity):
        """Add an activity to the Buddy's set of activities
        
        activity -- activity.Activity instance
        
        calls JoinedActivity
        """
        actid = activity.props.id
        if self._activities.has_key(actid):
            return
        self._activities[actid] = activity
        if activity.props.valid:
            self.JoinedActivity(activity.object_path())

    def remove_activity(self, activity):
        """Remove the activity from the Buddy's set of activities
        
        activity -- activity.Activity instance
        
        calls LeftActivity
        """
        actid = activity.props.id
        if not self._activities.has_key(actid):
            return
        del self._activities[actid]
        if activity.props.valid:
            self.LeftActivity(activity.object_path())

    def get_joined_activities(self):
        """Retrieves list of still-valid activity objects"""
        acts = []
        for act in self._activities.values():
            if act.props.valid:
                acts.append(act)
        return acts

    def set_properties(self, properties):
        """Set the given set of properties on the object 
        
        properties -- set of property values to set 
        
        if no change, no events generated 
        if change, generates property-changed and 
            calls _update_validity
        """
        changed = False
        changed_props = {}
        if _PROP_NICK in properties.keys():
            nick = properties[_PROP_NICK]
            if nick != self._nick:
                self._nick = nick
                changed_props[_PROP_NICK] = nick
                changed = True
        if _PROP_COLOR in properties.keys():
            color = properties[_PROP_COLOR]
            if color != self._color:
                self._color = color
                changed_props[_PROP_COLOR] = color
                changed = True
        if _PROP_CURACT in properties.keys():
            curact = properties[_PROP_CURACT]
            if curact != self._current_activity:
                self._current_activity = curact
                changed_props[_PROP_CURACT] = curact
                changed = True

        if not changed or not len(changed_props.keys()):
            return

        # Try emitting PropertyChanged before updating validity
        # to avoid leaking a PropertyChanged signal before the buddy is
        # actually valid the first time after creation
        if self._valid:
            self.PropertyChanged(changed_props)
            self.emit('property-changed', changed_props)

        self._update_validity()

    def _update_validity(self):
        """Check whether we are now valid
        
        validity is True if color, nick and key are non-null
        
        emits validity-changed if we have changed validity
        """
        try:
            old_valid = self._valid
            if self._color and self._nick and self._key:
                self._valid = True
            else:
                self._valid = False

            if old_valid != self._valid:
                self.emit("validity-changed", self._valid)
        except AttributeError:
            self._valid = False

class GenericOwner(Buddy):
    """Common functionality for Local User-like objects 
    
    The TestOwner wants to produce something *like* a 
    ShellOwner, but with randomised changes and the like.
    This class provides the common features for a real 
    local owner and a testing one.
    """
    __gtype_name__ = "GenericOwner"

    __gproperties__ = {
        'registered' : (bool, None, None, False, gobject.PARAM_READWRITE | gobject.PARAM_CONSTRUCT),
        'server'     : (str, None, None, None, gobject.PARAM_READABLE | gobject.PARAM_CONSTRUCT),
        'key-hash'   : (str, None, None, None, gobject.PARAM_READABLE | gobject.PARAM_CONSTRUCT)
    }

    def __init__(self, ps, bus_name, object_id, **kwargs):
        """Initialize the GenericOwner instance 
        
        ps -- presenceservice.PresenceService object
        bus_name -- DBUS object bus name (identifier)
        object_id -- the activity's unique identifier 
        kwargs -- used to initialize the object's properties
        
        calls Buddy.__init__
        """
        self._ps = ps
        self._server = 'olpc.collabora.co.uk'
        self._key_hash = None
        self._registered = False
        if kwargs.has_key("server"):
            self._server = kwargs["server"]
            del kwargs["server"]
        if kwargs.has_key("key_hash"):
            self._key_hash = kwargs["key_hash"]
            del kwargs["key_hash"]
        if kwargs.has_key("registered"):
            self._registered = kwargs["registered"]
            del kwargs["registered"]

        Buddy.__init__(self, bus_name, object_id, **kwargs)
        self._owner = True

    def get_registered(self):
        """Retrieve whether owner has registered with presence server"""
        return self._registered

    def get_server(self):
        """Retrieve presence server (XXX url??)"""
        return self._server

    def get_key_hash(self):
        """Retrieve the user's private-key hash"""
        return self._key_hash

    def set_registered(self, registered):
        """Customisation point: handle the registration of the owner"""
        raise RuntimeError("Subclasses must implement")

class ShellOwner(GenericOwner):
    """Representation of the local-machine owner using Sugar's Shell
    
    The ShellOwner uses the Sugar Shell's dbus services to 
    register for updates about the user's profile description.
    """
    __gtype_name__ = "ShellOwner"

    _SHELL_SERVICE = "org.laptop.Shell"
    _SHELL_OWNER_INTERFACE = "org.laptop.Shell.Owner"
    _SHELL_PATH = "/org/laptop/Shell"

    def __init__(self, ps, bus_name, object_id, test=False):
        """Initialize the ShellOwner instance 
        
        ps -- presenceservice.PresenceService object
        bus_name -- DBUS object bus name (identifier)
        object_id -- the activity's unique identifier 
        test -- ignored
        
        Retrieves initial property values from the profile 
        module.  Loads the buddy icon from file as well.
            XXX note: no error handling on that
        
        calls GenericOwner.__init__
        """
        server = profile.get_server()
        key_hash = profile.get_private_key_hash()
        registered = profile.get_server_registered()
        key = profile.get_pubkey()
        nick = profile.get_nick_name()
        color = profile.get_color().to_string()

        icon_file = os.path.join(env.get_profile_path(), "buddy-icon.jpg")
        f = open(icon_file, "r")
        icon = f.read()
        f.close()

        GenericOwner.__init__(self, ps, bus_name, object_id, key=key, nick=nick,
                color=color, icon=icon, server=server, key_hash=key_hash,
                registered=registered)

        self._bus = dbus.SessionBus()
        self._bus.add_signal_receiver(self._name_owner_changed_handler,
                                    signal_name="NameOwnerChanged",
                                    dbus_interface="org.freedesktop.DBus")

        # Connect to the shell to get notifications on Owner object
        # property changes
        try:
            self._connect_to_shell()
        except dbus.DBusException:
            pass

    def set_registered(self, value):
        """Handle notification that we have been registered"""
        if value:
            profile.set_server_registered()

    def _name_owner_changed_handler(self, name, old, new):
        """Handle DBUS notification of a new / renamed service 
        
        Watches for the _SHELL_SERVICE, i.e. the Sugar Shell,
        and registers with it if we have not yet registered 
        with it (using _connect_to_shell).
        """
        if name != self._SHELL_SERVICE:
            return
        if (old and len(old)) and (not new and not len(new)):
            # shell went away
            self._shell_owner = None
        elif (not old and not len(old)) and (new and len(new)):
            # shell started
            self._connect_to_shell()

    def _connect_to_shell(self):
        """Connect to the Sugar Shell service to watch for events 
        
        Connects the various XChanged events on the Sugar Shell 
        service to our _x_changed_cb methods.
        """
        obj = self._bus.get_object(self._SHELL_SERVICE, self._SHELL_PATH)
        self._shell_owner = dbus.Interface(obj, self._SHELL_OWNER_INTERFACE)
        self._shell_owner.connect_to_signal('IconChanged', self._icon_changed_cb)
        self._shell_owner.connect_to_signal('ColorChanged', self._color_changed_cb)
        self._shell_owner.connect_to_signal('NickChanged', self._nick_changed_cb)
        self._shell_owner.connect_to_signal('CurrentActivityChanged',
                self._cur_activity_changed_cb)

    def _icon_changed_cb(self, icon):
        """Handle icon change, set property to generate event"""
        self.props.icon = icon

    def _color_changed_cb(self, color):
<<<<<<< HEAD
        """Handle color change, set property to generate event"""
        props = {'color': color}
        self.set_properties(props)

    def _nick_changed_cb(self, nick):
        """Handle nickname change, set property to generate event"""
        props = {'nick': nick}
=======
        props = {_PROP_COLOR: color}
        self.set_properties(props)

    def _nick_changed_cb(self, nick):
        props = {_PROP_NICK: nick}
>>>>>>> ec8bb219
        self.set_properties(props)

    def _cur_activity_changed_cb(self, activity_id):
        """Handle current-activity change, set property to generate event
        
        Filters out local activities (those not in self.activites)
        because the network users can't join those activities, so 
        the activity_id shared will be None in those cases...
        """
        if not self._activities.has_key(activity_id):
            # This activity is local-only
            activity_id = None
        props = {_PROP_CURACT: activity_id}
        self.set_properties(props)


class TestOwner(GenericOwner):
    """Class representing the owner of the machine.  This test owner
    changes random attributes periodically."""

    __gtype_name__ = "TestOwner"

    def __init__(self, ps, bus_name, object_id, test_num):
        self._cp = ConfigParser()
        self._section = "Info"
        self._test_activities = []
        self._test_cur_act = ""
        self._change_timeout = 0

        self._cfg_file = os.path.join(env.get_profile_path(), 'test-buddy-%d' % test_num)

        (pubkey, privkey, registered) = self._load_config()
        if not pubkey or not len(pubkey) or not privkey or not len(privkey):
            (pubkey, privkey) = _get_new_keypair(test_num)

        if not pubkey or not privkey:
            raise RuntimeError("Couldn't get or create test buddy keypair")

        self._save_config(pubkey, privkey, registered)
        privkey_hash = util.printable_hash(util._sha_data(privkey))

        nick = _get_random_name()
        from sugar.graphics import xocolor
        color = xocolor.XoColor().to_string()
        icon = _get_random_image()

        logging.debug("pubkey is %s" % pubkey)
        GenericOwner.__init__(self, ps, bus_name, object_id, key=pubkey, nick=nick,
                color=color, icon=icon, registered=registered, key_hash=privkey_hash)

        self._ps.connect('connection-status', self._ps_connection_status_cb)

    def _share_reply_cb(self, actid, object_path):
        activity = self._ps.internal_get_activity(actid)
        if not activity or not object_path:
            logging.debug("Couldn't find activity %s even though it was shared." % actid)
            return
        logging.debug("Shared activity %s (%s)." % (actid, activity.props.name))
        self._test_activities.append(activity)

    def _share_error_cb(self, actid, err):
        logging.debug("Error sharing activity %s: %s" % (actid, str(err)))

    def _ps_connection_status_cb(self, ps, connected):
        if not connected:
            return

        if not len(self._test_activities):
            # Share some activities
            actid = util.unique_id("Activity 1")
            callbacks = (lambda *args: self._share_reply_cb(actid, *args),
                         lambda *args: self._share_error_cb(actid, *args))
            atype = "org.laptop.WebActivity"
            properties = {"foo": "bar"}
            self._ps._share_activity(actid, atype, "Wembley Stadium", properties, callbacks)

            actid2 = util.unique_id("Activity 2")
            callbacks = (lambda *args: self._share_reply_cb(actid2, *args),
                         lambda *args: self._share_error_cb(actid2, *args))
            atype = "org.laptop.WebActivity"
            properties = {"baz": "bar"}
            self._ps._share_activity(actid2, atype, "Maine Road", properties, callbacks)

        # Change a random property ever 10 seconds
        if self._change_timeout == 0:
            self._change_timeout = gobject.timeout_add(10000, self._update_something)

    def set_registered(self, value):
        if value:
            self._registered = True

    def _load_config(self):
        if not os.path.exists(self._cfg_file):
            return (None, None, False)
        if not self._cp.read([self._cfg_file]):
            return (None, None, False)
        if not self._cp.has_section(self._section):
            return (None, None, False)

        try:
            pubkey = self._cp.get(self._section, "pubkey")
            privkey = self._cp.get(self._section, "privkey")
            registered = self._cp.get(self._section, "registered")
            return (pubkey, privkey, registered)
        except NoOptionError:
            pass

        return (None, None, False)

    def _save_config(self, pubkey, privkey, registered):
        # Save config again
        if not self._cp.has_section(self._section):
            self._cp.add_section(self._section)
        self._cp.set(self._section, "pubkey", pubkey)
        self._cp.set(self._section, "privkey", privkey)
        self._cp.set(self._section, "registered", registered)
        f = open(self._cfg_file, 'w')
        self._cp.write(f)
        f.close()

    def _update_something(self):
        it = random.randint(0, 10000) % 4
        if it == 0:
            self.props.icon = _get_random_image()
        elif it == 1:
            from sugar.graphics import xocolor
            props = {_PROP_COLOR: xocolor.XoColor().to_string()}
            self.set_properties(props)
        elif it == 2:
            props = {_PROP_NICK: _get_random_name()}
            self.set_properties(props)
        elif it == 3:
            actid = ""
            idx = random.randint(0, len(self._test_activities))
            # if idx == len(self._test_activites), it means no current
            # activity
            if idx < len(self._test_activities):
                activity = self._test_activities[idx]
                actid = activity.props.id
            props = {_PROP_CURACT: actid}
            self.set_properties(props)
        return True


def _hash_private_key(self):
    """Unused method to has a private key, see profile"""
    self.privkey_hash = None
    
    key_path = os.path.join(env.get_profile_path(), 'owner.key')
    try:
        f = open(key_path, "r")
        lines = f.readlines()
        f.close()
    except IOError, e:
        logging.error("Error reading private key: %s" % e)
        return

    key = ""
    for l in lines:
        l = l.strip()
        if l.startswith("-----BEGIN DSA PRIVATE KEY-----"):
            continue
        if l.startswith("-----END DSA PRIVATE KEY-----"):
            continue
        key += l
    if not len(key):
        logging.error("Error parsing public key.")

    # hash it
    key_hash = util._sha_data(key)
    self.privkey_hash = util.printable_hash(key_hash)

def _extract_public_key(keyfile):
    try:
        f = open(keyfile, "r")
        lines = f.readlines()
        f.close()
    except IOError, e:
        logging.error("Error reading public key: %s" % e)
        return None

    # Extract the public key
    magic = "ssh-dss "
    key = ""
    for l in lines:
        l = l.strip()
        if not l.startswith(magic):
            continue
        key = l[len(magic):]
        break
    if not len(key):
        logging.error("Error parsing public key.")
        return None
    return key

def _extract_private_key(keyfile):
    """Get a private key from a private key file"""
    # Extract the private key
    try:
        f = open(keyfile, "r")
        lines = f.readlines()
        f.close()
    except IOError, e:
        logging.error("Error reading private key: %s" % e)
        return None

    key = ""
    for l in lines:
        l = l.strip()
        if l.startswith("-----BEGIN DSA PRIVATE KEY-----"):
            continue
        if l.startswith("-----END DSA PRIVATE KEY-----"):
            continue
        key += l
    if not len(key):
        logging.error("Error parsing private key.")
        return None
    return key

def _get_new_keypair(num):
    """Retrieve a public/private key pair for testing"""
    # Generate keypair
    privkeyfile = os.path.join("/tmp", "test%d.key" % num)
    pubkeyfile = os.path.join("/tmp", 'test%d.key.pub' % num)

    # force-remove key files if they exist to ssh-keygen doesn't
    # start asking questions
    try:
        os.remove(pubkeyfile)
        os.remove(privkeyfile)
    except OSError:
        pass

    cmd = "ssh-keygen -q -t dsa -f %s -C '' -N ''" % privkeyfile
    import commands
    print "Generating new keypair..."
    (s, o) = commands.getstatusoutput(cmd)
    print "Done."
    pubkey = privkey = None
    if s != 0:
        logging.error("Could not generate key pair: %d (%s)" % (s, o))
    else:
        pubkey = _extract_public_key(pubkeyfile)
        privkey = _extract_private_key(privkeyfile)

    try:
        os.remove(pubkeyfile)
        os.remove(privkeyfile)
    except OSError:
        pass
    return (pubkey, privkey)

def _get_random_name():
    """Produce random names for testing"""
    names = ["Liam", "Noel", "Guigsy", "Whitey", "Bonehead"]
    return names[random.randint(0, len(names) - 1)]

def _get_random_image():
    """Produce a random image for display"""
    import cairo, math, random, gtk

    def rand():
        return random.random()

    SIZE = 200

    s = cairo.ImageSurface(cairo.FORMAT_ARGB32, SIZE, SIZE)
    cr = cairo.Context(s)

    # background gradient
    cr.save()
    g = cairo.LinearGradient(0, 0, 1, 1)
    g.add_color_stop_rgba(1, rand(), rand(), rand(), rand())
    g.add_color_stop_rgba(0, rand(), rand(), rand(), rand())
    cr.set_source(g)
    cr.rectangle(0, 0, SIZE, SIZE);
    cr.fill()
    cr.restore()

    # random path
    cr.set_line_width(10 * rand() + 5)
    cr.move_to(SIZE * rand(), SIZE * rand())
    cr.line_to(SIZE * rand(), SIZE * rand())
    cr.rel_line_to(SIZE * rand() * -1, 0)
    cr.close_path()
    cr.stroke()

    # a circle
    cr.set_source_rgba(rand(), rand(), rand(), rand())
    cr.arc(SIZE * rand(), SIZE * rand(), 100 * rand() + 30, 0, 2 * math.pi)
    cr.fill()

    # another circle
    cr.set_source_rgba(rand(), rand(), rand(), rand())
    cr.arc(SIZE * rand(), SIZE * rand(), 100 * rand() + 30, 0, 2 * math.pi)
    cr.fill()

    def img_convert_func(buf, data):
        data[0] += buf
        return True

    data = [""]
    pixbuf = gtk.gdk.pixbuf_new_from_data(s.get_data(), gtk.gdk.COLORSPACE_RGB,
            True, 8, s.get_width(), s.get_height(), s.get_stride())
    pixbuf.save_to_callback(img_convert_func, "jpeg", {"quality": "90"}, data)
    del pixbuf

    return str(data[0])
<|MERGE_RESOLUTION|>--- conflicted
+++ resolved
@@ -132,15 +132,11 @@
         gobject.GObject.__init__(self, **kwargs)
 
     def do_get_property(self, pspec):
-<<<<<<< HEAD
         """Retrieve current value for the given property specifier
         
         pspec -- property specifier with a "name" attribute
         """
-        if pspec.name == "key":
-=======
         if pspec.name == _PROP_KEY:
->>>>>>> ec8bb219
             return self._key
         elif pspec.name == _PROP_ICON:
             return self._icon
@@ -160,7 +156,6 @@
             return self._owner
 
     def do_set_property(self, pspec, value):
-<<<<<<< HEAD
         """Set given property 
         
         pspec -- property specifier with a "name" attribute
@@ -169,10 +164,7 @@
         emits 'icon-changed' signal on icon setting
         calls _update_validity on all calls
         """
-        if pspec.name == "icon":
-=======
         if pspec.name == _PROP_ICON:
->>>>>>> ec8bb219
             if str(value) != self._icon:
                 self._icon = str(value)
                 self.IconChanged(self._icon)
@@ -526,21 +518,13 @@
         self.props.icon = icon
 
     def _color_changed_cb(self, color):
-<<<<<<< HEAD
         """Handle color change, set property to generate event"""
-        props = {'color': color}
+        props = {_PROP_COLOR: color}
         self.set_properties(props)
 
     def _nick_changed_cb(self, nick):
         """Handle nickname change, set property to generate event"""
-        props = {'nick': nick}
-=======
-        props = {_PROP_COLOR: color}
-        self.set_properties(props)
-
-    def _nick_changed_cb(self, nick):
         props = {_PROP_NICK: nick}
->>>>>>> ec8bb219
         self.set_properties(props)
 
     def _cur_activity_changed_cb(self, activity_id):
