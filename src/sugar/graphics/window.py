--- conflicted
+++ resolved
@@ -86,13 +86,8 @@
         self.connect('realize', self.__window_realize_cb)
         self.connect('window-state-event', self.__window_state_event_cb)
         self.connect('key-press-event', self.__key_press_cb)
-<<<<<<< HEAD
-
-        self.toolbox = None
-=======
         
         self.__toolbar_box = None
->>>>>>> 5c9020b1
         self._alerts = []
         self._canvas = None
         self.tray = None
